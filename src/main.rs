--- conflicted
+++ resolved
@@ -9,12 +9,7 @@
 
 #[no_mangle]
 pub extern "C" fn _start() -> ! {
-<<<<<<< HEAD
-    use blog_os::interrupts::PICS;
     use x86_64::registers::control::Cr3;
-
-=======
->>>>>>> 8854b6b7
     println!("Hello World{}", "!");
 
     blog_os::init();
