#![no_std]
#![no_main]
#![feature(custom_test_frameworks)]
#![test_runner(blog_os::test_runner)]
#![reexport_test_harness_main = "test_main"]

use blog_os::println;
use core::panic::PanicInfo;

#[no_mangle]
pub extern "C" fn _start() -> ! {
    println!("Hello World{}", "!");

<<<<<<< HEAD
    blog_os::gdt::init();
    blog_os::interrupts::init_idt();
=======
    blog_os::init();
>>>>>>> a5b64227

    fn stack_overflow() {
        stack_overflow(); // for each recursion, the return address is pushed
    }

    // trigger a stack overflow
    stack_overflow();

    #[cfg(test)]
    test_main();

    println!("It did not crash!");
    loop {}
}

/// This function is called on panic.
#[cfg(not(test))]
#[panic_handler]
fn panic(info: &PanicInfo) -> ! {
    println!("{}", info);
    loop {}
}

#[cfg(test)]
#[panic_handler]
fn panic(info: &PanicInfo) -> ! {
    blog_os::test_panic_handler(info)
}<|MERGE_RESOLUTION|>--- conflicted
+++ resolved
@@ -11,12 +11,8 @@
 pub extern "C" fn _start() -> ! {
     println!("Hello World{}", "!");
 
-<<<<<<< HEAD
     blog_os::gdt::init();
-    blog_os::interrupts::init_idt();
-=======
     blog_os::init();
->>>>>>> a5b64227
 
     fn stack_overflow() {
         stack_overflow(); // for each recursion, the return address is pushed
