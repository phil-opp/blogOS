--- conflicted
+++ resolved
@@ -5,15 +5,5 @@
 
 # See more keys and their definitions at https://doc.rust-lang.org/cargo/reference/manifest.html
 
-<<<<<<< HEAD
 [dependencies]
-bootloader_api = "0.11.0"
-
-[profile.dev]
-panic = "abort"
-
-[profile.release]
-panic = "abort"
-=======
-[dependencies]
->>>>>>> 4273cde4
+bootloader_api = "0.11.0"