--- conflicted
+++ resolved
@@ -13,11 +13,7 @@
 harness = false
 
 [dependencies]
-<<<<<<< HEAD
-bootloader = { version = "0.9.8", features = ["map_physical_memory"]}
-=======
-bootloader = "0.9"
->>>>>>> 614ae005
+bootloader = { version = "0.9", features = ["map_physical_memory"] }
 volatile = "0.2.6"
 spin = "0.5.2"
 x86_64 = "0.14.2"
@@ -32,7 +28,11 @@
 
 [package.metadata.bootimage]
 test-args = [
-    "-device", "isa-debug-exit,iobase=0xf4,iosize=0x04", "-serial", "stdio",
-    "-display", "none"
+    "-device",
+    "isa-debug-exit,iobase=0xf4,iosize=0x04",
+    "-serial",
+    "stdio",
+    "-display",
+    "none",
 ]
-test-success-exit-code = 33         # (0x10 << 1) | 1+test-success-exit-code = 33 # (0x10 << 1) | 1