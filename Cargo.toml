--- conflicted
+++ resolved
@@ -13,12 +13,7 @@
 harness = false
 
 [dependencies]
-<<<<<<< HEAD
 bootloader = { version = "0.9.8", features = ["map_physical_memory"]}
-rlibc = "1.0.0"
-=======
-bootloader = "0.9.8"
->>>>>>> a280600f
 volatile = "0.2.6"
 spin = "0.5.2"
 x86_64 = "0.12.1"
