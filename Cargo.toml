[package]
name = "blog_os"
version = "0.1.0"
authors = ["Philipp Oppermann <dev@phil-opp.com>"]
edition = "2018"

[[test]]
name = "should_panic"
harness = false

[dependencies]
bootloader = "0.6.4"
volatile = "0.2.3"
spin = "0.4.9"
x86_64 = "0.7.0"
uart_16550 = "0.2.0"

[dependencies.lazy_static]
version = "1.0"
features = ["spin_no_std"]

[profile.dev]
panic = "abort"

[profile.release]
<<<<<<< HEAD
panic = "abort"

[package.metadata.bootimage]
default-target = "x86_64-blog_os.json"
test-args = [
    "-device", "isa-debug-exit,iobase=0xf4,iosize=0x04", "-serial", "stdio",
    "-display", "none"
]
test-success-exit-code = 33         # (0x10 << 1) | 1
=======
panic = "abort"
>>>>>>> bfde53de
<|MERGE_RESOLUTION|>--- conflicted
+++ resolved
@@ -23,16 +23,10 @@
 panic = "abort"
 
 [profile.release]
-<<<<<<< HEAD
 panic = "abort"
 
-[package.metadata.bootimage]
-default-target = "x86_64-blog_os.json"
 test-args = [
     "-device", "isa-debug-exit,iobase=0xf4,iosize=0x04", "-serial", "stdio",
     "-display", "none"
 ]
-test-success-exit-code = 33         # (0x10 << 1) | 1
-=======
-panic = "abort"
->>>>>>> bfde53de
+test-success-exit-code = 33         # (0x10 << 1) | 1