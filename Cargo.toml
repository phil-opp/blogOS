[package]
name = "blog_os"
version = "0.1.0"
authors = ["Philipp Oppermann <dev@phil-opp.com>"]
edition = "2018"

[[test]]
name = "should_panic"
harness = false

[[test]]
name = "stack_overflow"
harness = false

[dependencies]
<<<<<<< HEAD
bootloader = { version = "0.8.0", features = ["map_physical_memory"]}
volatile = "0.2.3"
spin = "0.4.9"
x86_64 = "0.7.0"
=======
bootloader = "0.8.0"
volatile = "0.2.6"
spin = "0.5.2"
x86_64 = "0.7.5"
>>>>>>> 20ffda14
uart_16550 = "0.2.0"
pic8259_simple = "0.1.1"
pc-keyboard = "0.3.1"

[dependencies.lazy_static]
version = "1.0"
features = ["spin_no_std"]

[profile.dev]
panic = "abort"

[profile.release]
panic = "abort"

[package.metadata.bootimage]
test-args = [
    "-device", "isa-debug-exit,iobase=0xf4,iosize=0x04", "-serial", "stdio",
    "-display", "none"
]
test-success-exit-code = 33         # (0x10 << 1) | 1<|MERGE_RESOLUTION|>--- conflicted
+++ resolved
@@ -13,17 +13,10 @@
 harness = false
 
 [dependencies]
-<<<<<<< HEAD
 bootloader = { version = "0.8.0", features = ["map_physical_memory"]}
-volatile = "0.2.3"
-spin = "0.4.9"
-x86_64 = "0.7.0"
-=======
-bootloader = "0.8.0"
 volatile = "0.2.6"
 spin = "0.5.2"
 x86_64 = "0.7.5"
->>>>>>> 20ffda14
 uart_16550 = "0.2.0"
 pic8259_simple = "0.1.1"
 pc-keyboard = "0.3.1"
