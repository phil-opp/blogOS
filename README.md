<<<<<<< HEAD
# Blog OS (CPU Exceptions)
=======
# Blog OS (Testing)
>>>>>>> ad99afae

[![Azure Pipelines CI build](https://img.shields.io/azure-devops/build/phil-opp/blog_os/1/post-06.svg?label=Build&style=flat-square)](https://dev.azure.com/phil-opp/blog_os/_build?definitionId=1)

<<<<<<< HEAD
This repository contains the source code for the [CPU Exceptions][post] post of the [Writing an OS in Rust](https://os.phil-opp.com) series.

[post]: https://os.phil-opp.com/cpu-exceptions/
=======
This repository contains the source code for the [Testing][post] post of the [Writing an OS in Rust](https://os.phil-opp.com) series.

[post]: https://os.phil-opp.com/testing/
>>>>>>> ad99afae

**Check out the [master branch](https://github.com/phil-opp/blog_os) for more information.**

## Building

You need a nightly Rust compiler. First you need to install the `cargo-xbuild` and `bootimage` tools:

```
cargo install cargo-xbuild bootimage
```

Then you can build the project by running:

```
cargo xbuild
```

To create a bootable disk image, run:

```
cargo bootimage
```

This creates a bootable disk image in the `target/x86_64-blog_os/debug` directory.

Please file an issue if you have any problems.

## Running

You can run the disk image in [QEMU] through:

[QEMU]: https://www.qemu.org/

```
cargo xrun
```

Of course [QEMU] needs to be installed for this.

You can also write the image to an USB stick for booting it on a real machine. On Linux, the command for this is:

```
dd if=target/x86_64-blog_os/debug/bootimage-blog_os.bin of=/dev/sdX && sync
```

Where `sdX` is the device name of your USB stick. **Be careful** to choose the correct device name, because everything on that device is overwritten.

## Testing

<<<<<<< HEAD
To run the unit tests on the host system, execute `cargo test`. To run the integration tests in [QEMU], run `bootimage test`.
=======
To run the unit and integration tests, execute `cargo xtest`.
>>>>>>> ad99afae

## License
The source code is dual-licensed under MIT or the Apache License (Version 2.0).<|MERGE_RESOLUTION|>--- conflicted
+++ resolved
@@ -1,20 +1,10 @@
-<<<<<<< HEAD
 # Blog OS (CPU Exceptions)
-=======
-# Blog OS (Testing)
->>>>>>> ad99afae
 
 [![Azure Pipelines CI build](https://img.shields.io/azure-devops/build/phil-opp/blog_os/1/post-06.svg?label=Build&style=flat-square)](https://dev.azure.com/phil-opp/blog_os/_build?definitionId=1)
 
-<<<<<<< HEAD
 This repository contains the source code for the [CPU Exceptions][post] post of the [Writing an OS in Rust](https://os.phil-opp.com) series.
 
 [post]: https://os.phil-opp.com/cpu-exceptions/
-=======
-This repository contains the source code for the [Testing][post] post of the [Writing an OS in Rust](https://os.phil-opp.com) series.
-
-[post]: https://os.phil-opp.com/testing/
->>>>>>> ad99afae
 
 **Check out the [master branch](https://github.com/phil-opp/blog_os) for more information.**
 
@@ -64,11 +54,7 @@
 
 ## Testing
 
-<<<<<<< HEAD
-To run the unit tests on the host system, execute `cargo test`. To run the integration tests in [QEMU], run `bootimage test`.
-=======
 To run the unit and integration tests, execute `cargo xtest`.
->>>>>>> ad99afae
 
 ## License
 The source code is dual-licensed under MIT or the Apache License (Version 2.0).